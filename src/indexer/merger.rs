--- conflicted
+++ resolved
@@ -58,11 +58,7 @@
     else if !delete_bitset.has_deletes() {
         // no deleted documents, 
         // we can use the previous min_val, max_val.
-<<<<<<< HEAD
-        Some((u64_reader.min_val(), u64_reader.max_val()))
-=======
         Some((u64_reader.min_value(), u64_reader.max_value()))
->>>>>>> 0dad0279
     }
     else {
         // some deleted documents,
@@ -80,13 +76,9 @@
 }
 
 fn extract_fast_field_reader(segment_reader: &SegmentReader, field: Field) -> Option<U64FastFieldReader> {
-<<<<<<< HEAD
-    segment_reader.get_fast_field_reader(field)
-=======
     segment_reader
         .get_fast_field_reader(field)
         .ok()
->>>>>>> 0dad0279
 }
 
 impl IndexMerger {
@@ -124,11 +116,7 @@
                          .fields()
                          .iter()
                          .enumerate()
-<<<<<<< HEAD
-                         .filter(|&(_, field_entry)| field_entry.is_u64_fast())
-=======
                          .filter(|&(_, field_entry)| field_entry.is_int_fast())
->>>>>>> 0dad0279
                          .map(|(field_id, _)| Field(field_id as u32))
                          .collect();
         self.generic_write_fast_field(fast_fields, &extract_fast_field_reader, fast_field_serializer)
