--- conflicted
+++ resolved
@@ -125,8 +125,7 @@
 
     let segment_meta = SegmentMeta::new(merged_segment.id(), num_docs);
 
-    let after_merge_segment_entry =
-        SegmentEntry::new(segment_meta.clone(), delete_cursor, None, target_opstamp);
+    let after_merge_segment_entry = SegmentEntry::new(segment_meta.clone(), delete_cursor, None, target_opstamp);
     Ok(after_merge_segment_entry)
 }
 
@@ -156,8 +155,9 @@
         stamper: Stamper,
         delete_cursor: &DeleteCursor,
     ) -> Result<SegmentUpdater> {
+
         let index_meta = index.load_metas()?;
-        let segments = index_meta.segments.clone();
+        let segments = index.searchable_segment_metas()?;
         let opstamp = index_meta.opstamp;
         let segment_manager = SegmentManager::from_segments(segments, delete_cursor, opstamp);
         let pool = CpuPoolBuilder::new()
@@ -223,9 +223,10 @@
         !self.0.killed.load(Ordering::Acquire)
     }
 
-    /// Apply deletes up to the target opstamp to all segments (committed and uncommitted).
+    /// Apply deletes up to the target opstamp to all segments.
     ///
-    /// Tne method returns copies of the segment entries, updated with the delete information.
+    /// Tne method returns copies of the segment entries,
+    /// updated with the delete information.
     fn purge_deletes(&self, target_opstamp: u64) -> Result<Vec<SegmentEntry>> {
         let mut segment_entries = self.0.segment_manager.segment_entries();
         for segment_entry in &mut segment_entries {
@@ -236,35 +237,35 @@
     }
 
     pub fn save_metas(&self, opstamp: u64, commit_message: Option<String>) {
-        if !self.is_alive() {
-            return;
-        }
-        let index = &self.0.index;
-        let directory = index.directory();
-        let mut commited_segment_metas = self.0.segment_manager.committed_segment_metas();
-
-        // We sort segment_readers by number of documents.
-        // This is an heuristic to make multithreading more efficient.
-        //
-        // This is not done at the searcher level because I had a strange
-        // use case in which I was dealing with a large static index,
-        // dispatched over 5 SSD drives.
-        //
-        // A `UnionDirectory` makes it possible to read from these
-        // 5 different drives and creates a meta.json on the fly.
-        // In order to optimize the throughput, it creates a lasagna of segments
-        // from the different drives.
-        //
-        // Segment 1 from disk 1, Segment 1 from disk 2, etc.
-        commited_segment_metas.sort_by_key(|segment_meta| -(segment_meta.max_doc() as i32));
-        let index_meta = IndexMeta {
-            segments: commited_segment_metas,
-            schema: index.schema(),
-            opstamp,
-            payload: commit_message,
-        };
-        save_metas(&index_meta, directory.box_clone().borrow_mut()).expect("Could not save metas.");
-        self.store_meta(&index_meta);
+        if self.is_alive() {
+            let index = &self.0.index;
+            let directory = index.directory();
+            let mut commited_segment_metas = self.0.segment_manager.committed_segment_metas();
+
+            // We sort segment_readers by number of documents.
+            // This is an heuristic to make multithreading more efficient.
+            //
+            // This is not done at the searcher level because I had a strange
+            // use case in which I was dealing with a large static index,
+            // dispatched over 5 SSD drives.
+            //
+            // A `UnionDirectory` makes it possible to read from these
+            // 5 different drives and creates a meta.json on the fly.
+            // In order to optimize the throughput, it creates a lasagna of segments
+            // from the different drives.
+            //
+            // Segment 1 from disk 1, Segment 1 from disk 2, etc.
+            commited_segment_metas.sort_by_key(|segment_meta| -(segment_meta.max_doc() as i32));
+            let index_meta = IndexMeta {
+                segments: commited_segment_metas,
+                schema: index.schema(),
+                opstamp,
+                payload: commit_message,
+            };
+            save_metas(&index_meta, directory.box_clone().borrow_mut())
+                .expect("Could not save metas.");
+            self.store_meta(&index_meta);
+        }
     }
 
     pub fn garbage_collect_files(&self) -> Result<()> {
@@ -284,30 +285,29 @@
 
     pub fn commit(&self, opstamp: u64, payload: Option<String>, soft: bool) -> Result<()> {
         self.run_async(move |segment_updater| {
-            let segment_entries = segment_updater
-                .purge_deletes(opstamp)
-                .expect("Failed purge deletes");
-            if soft {
-                // Soft commit.
-                //
-                // The list `segment_entries` above is what we might want to use as searchable
-                // segment. However, we do not want to mark them as committed, and we want
-                // to keep the current set of committed segment.
-                segment_updater
-                    .0
-                    .segment_manager
-                    .soft_commit(opstamp, segment_entries);
-            // ... obviously we do not save the meta file.
-            } else {
-                // Hard_commit. We register the new segment entries as committed.
-                segment_updater
-                    .0
-                    .segment_manager
-                    .commit(opstamp, segment_entries);
-                segment_updater.save_metas(opstamp, payload);
-            }
-            segment_updater.garbage_collect_files_exec();
-            segment_updater.consider_merge_options();
+            if segment_updater.is_alive() {
+                let segment_entries = segment_updater
+                    .purge_deletes(opstamp)
+                    .expect("Failed purge deletes");
+                if soft {
+                    // Soft commit.
+                    //
+                    // The list `segment_entries` above is what we might want to use as searchable
+                    // segment. However, we do not want to mark them as committed, and we want
+                    // to keep the current set of committed segment.
+                    segment_updater.0.segment_manager.soft_commit(opstamp, segment_entries);
+                    // ... obviously we do not save the meta file.
+                } else {
+                    // Hard_commit. We register the new segment entries as committed.
+                    segment_updater
+                        .0
+                        .segment_manager
+                        .commit(opstamp, segment_entries);
+                    segment_updater.save_metas(opstamp, payload);
+                }
+                segment_updater.garbage_collect_files_exec();
+                segment_updater.consider_merge_options();
+            }
         })
         .wait()
     }
@@ -342,6 +342,8 @@
             .0
             .segment_manager
             .start_merge(merge_operation.segment_ids())?;
+
+        //        let segment_ids_vec = merge_operation.segment_ids.to_vec();
 
         let merging_thread_id = self.get_merging_thread_id();
         info!(
@@ -581,11 +583,7 @@
             index_writer.delete_term(term);
             assert!(index_writer.commit().is_ok());
         }
-<<<<<<< HEAD
-        let reader = index.reader();
-=======
         let reader = index.reader().unwrap();
->>>>>>> e3abb448
         assert_eq!(reader.searcher().num_docs(), 302);
 
         {
@@ -594,11 +592,7 @@
                 .expect("waiting for merging threads");
         }
 
-<<<<<<< HEAD
-        reader.load_searchers().unwrap();
-=======
         reader.reload().unwrap();
->>>>>>> e3abb448
         assert_eq!(reader.searcher().segment_readers().len(), 1);
         assert_eq!(reader.searcher().num_docs(), 302);
     }
@@ -659,11 +653,7 @@
                 .expect("waiting for merging threads");
         }
 
-<<<<<<< HEAD
-        let reader = index.reader();
-=======
         let reader = index.reader().unwrap();
->>>>>>> e3abb448
         assert_eq!(reader.searcher().num_docs(), 0);
 
         let seg_ids = index
@@ -671,11 +661,7 @@
             .expect("Searchable segments failed.");
         assert!(seg_ids.is_empty());
 
-<<<<<<< HEAD
-        reader.load_searchers().unwrap();
-=======
         reader.reload().unwrap();
->>>>>>> e3abb448
         assert_eq!(reader.searcher().num_docs(), 0);
         // empty segments should be erased
         assert!(index.searchable_segment_metas().unwrap().is_empty());
